--- conflicted
+++ resolved
@@ -1,11 +1,7 @@
-<<<<<<< HEAD
-from dataclasses import dataclass
-from typing import Optional
-=======
+
 from dataclasses import dataclass, field
-from typing import List
+from typing import Optional, List
 
->>>>>>> 84ed299d
 
 @dataclass
 class ToolOutput:
@@ -37,12 +33,8 @@
 class ChatGeneration:
     content: str
     type: str
-<<<<<<< HEAD
     finish_reason: Optional[str] = None
-=======
-    finish_reason: str = None
     tool_function_calls: List[ToolFunctionCall] = field(default_factory=list)
->>>>>>> 84ed299d
 
 @dataclass
 class Error:
